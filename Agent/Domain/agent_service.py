--- conflicted
+++ resolved
@@ -473,7 +473,6 @@
                         # continue main loop with new executable_plan
                         continue
 
-<<<<<<< HEAD
             # keep a human-readable version of the last observation
             final_summary = await asyncio.to_thread(
                                 self.llm.call,
@@ -481,21 +480,6 @@
                                 system_prompt="Answer the following question / summarise the agents observations",
                                 json_mode=False,
                                 )
-=======
-                # keep a human-readable version of the last observation
-                facts_list = [
-                    cycle.get("summary", {}).get("facts_generated", None)
-                    if isinstance(cycle.get("summary", {}), dict)
-                    else None
-                    for cycle in session.trace
-                ]
-            final_summary = await asyncio.to_thread(
-                                self.llm.call,
-                                prompt= f"Facts: {facts_list}",
-                                system_prompt="Answer the following question / summarise the agents observations",
-                                json_mode=False,
-                            )
->>>>>>> 2949c462
             return final_summary, session.trace
 
         except Exception as e:
