# Agent/Adapters/Outbound/mcp_adapters.py

from pydantic import BaseModel, ConfigDict
from typing import Optional, Dict, List, Any

from Agent.Adapters.Outbound.azure_openai_adapter import AzureOpenAIAdapter
from Agent.Adapters.Outbound.openai_adapter import OpenAIAdapter

from Agent.Adapters.Outbound.mcp_http_adapter import MCPHttpClient
from Agent.Adapters.Outbound.mcp_stdio_adapter import MCPStdioClient

import json
import logging
import asyncio
from pathlib import Path
<<<<<<< HEAD
import os
import re
=======
>>>>>>> 424109bf

logging.basicConfig(
    level=logging.INFO,
    format="%(asctime)s [%(levelname)s] %(name)s: %(message)s"
)
logger = logging.getLogger(__name__)


def _is_oauth(auth: dict | None) -> bool:
    """Return True if the auth block indicates an interactive OAuth flow."""
    return bool(auth and auth.get("type") in ("oauth", "oauth_browser"))


class MCPAdapter(BaseModel):
    """
    Multi-server MCP adapter. Supports both HTTP (Streamable HTTP) and stdio transports.

    Notes:
    - For HTTP servers that use OAuth (e.g., Notion MCP at https://mcp.notion.com/mcp),
      we do NOT wrap connect() in a short asyncio.wait_for timeout because the SDK
      will run an interactive browser flow. Let it complete.
    - For API key / bearer configurations (non-interactive), we keep the shorter timeout.
    """
    model_config = ConfigDict(arbitrary_types_allowed=True)

    # Store multiple clients with their identifiers
    clients: Dict[str, Any] = {}
    tools_registry: List[Dict[str, Any]] = []
    llm: Optional[AzureOpenAIAdapter] | Optional[OpenAIAdapter] = None

    async def init(self, server_configs: List[Dict[str, Any]]):
        """
        Initialize connections to multiple MCP servers.

        Example servers_config:
        [
          {
            "Notion": {
              "type": "http",
              "url": "https://mcp.notion.com/mcp",
              "auth": {
                "type": "oauth",
                "client_name": "My Agent",
                "redirect_uri": "http://localhost:5173/callback",
                "scope": "user"
              }
            }
          },
          {
            "LocalTooling": {
              "type": "stdio",
              "path": "/path/to/server",
              "command": "uvx",
              "args": ["python", "-m", "my_mcp_server"],
              "env": {"FOO": "bar"}
            }
          }
        ]
        """
        logger.info(f"Initializing MCP adapter with {len(server_configs)} servers")

        for server_config in server_configs:
            server_name = list(server_config.keys())[0]
            conf = server_config[server_name]
            server_type = conf["type"]

            try:
                if server_type == "http":
                    client = MCPHttpClient()
                    auth_conf = conf.get("auth")

                    # For interactive OAuth flows, don't use a short timeout
                    if _is_oauth(auth_conf):
                        await client.connect(conf["url"], auth_config=auth_conf)
                    else:
                        # Non-interactive (bearer/api-key/etc.) can use a short timeout
                        try:
<<<<<<< HEAD
                            if auth_conf:
                                # Has auth config - pass it
                                await asyncio.wait_for(
                                    client.connect(conf["url"], auth_config=auth_conf),
                                    timeout=30
                                )
                            else:
                                # No auth config (API key in URL) - connect without auth_config
                                await asyncio.wait_for(
                                    client.connect(conf["url"]),
                                    timeout=30
                                )
=======
                            await asyncio.wait_for(
                                client.connect(conf["url"], auth_config=auth_conf),
                                timeout=30
                            )
>>>>>>> 424109bf
                        except (asyncio.TimeoutError, asyncio.CancelledError):
                            logger.error("Timeout connecting to HTTP server %s", server_name)
                            try:
                                await client.disconnect()
                            except Exception:
                                pass
                            continue

                elif server_type == "stdio":
                    client = MCPStdioClient()
                    try:
                        await client.connect(conf)
                    except asyncio.TimeoutError:
                        logger.error("Timeout connecting to Stdio server %s", server_name)
                        # One retry with timeout, mirroring your original behavior
                        await asyncio.wait_for(client.connect(conf), timeout=30)
                        continue

                else:
                    logger.warning(f"Unknown server type: {server_type}")
                    continue

                # Record the connected client
                self.clients[server_name] = {
                    "client": client,
                    "type": server_type,
                    "config": conf
                }

                # Register this client's tools
                await self._register_tools_from_server(server_name, client, server_type)
                logger.info(f"Connected to {server_type} server: {server_name}")

            except Exception as e:
                logger.error(f"Failed to connect to server {server_name}: {e}", exc_info=True)
                # Ensure any half-open client is torn down
                try:
                    if server_name in self.clients and self.clients[server_name].get("client"):
                        await self.clients[server_name]["client"].disconnect()
                except Exception:
                    pass
                # Drop it from clients if present
                self.clients.pop(server_name, None)
                continue

    async def _register_tools_from_server(self, server_name: str, client: Any, transport: str):
        """Register tools from a specific server."""
        try:
            session = client.session
            if not session:
                logger.error(f"No valid session for server {server_name}")
                return

            # Try once, then optionally reconnect-and-retry. No custom token juggling.
            try:
                tools_response = await session.list_tools()
            except Exception as e:
                logger.debug(f"list_tools() failed for {server_name}: {e}", exc_info=True)
                # Attempt a single reconnect
                if await self.reconnect_server(server_name):
                    session = self.clients[server_name]["client"].session
                    tools_response = await session.list_tools()
                else:
                    raise

            # Register tools
            for tool in tools_response.tools:
                tool_entry = {
                    "name": tool.name,
                    "description": tool.description,
                    "schema": tool.inputSchema,
                    "server_id": server_name,
                    "session": session,
                    "transport": transport
                }
                self.tools_registry.append(tool_entry)

            logger.info(f"Registered {len(tools_response.tools)} tools from {server_name}")

        except Exception as e:
            logger.error(f"Failed to register tools from {server_name}: {e}", exc_info=True)

    async def disconnect_all(self):
        """Disconnect from all MCP servers."""
        logger.info("Disconnecting from all MCP servers...")

        for server_name, server_info in list(self.clients.items()):
            try:
                await server_info["client"].disconnect()
                logger.info(f"Disconnected from {server_name}")
            except Exception as e:
                logger.error(f"Error disconnecting from {server_name}: {e}", exc_info=True)

        self.clients.clear()
        self.tools_registry.clear()

    async def reconnect_server(self, server_name: str) -> bool:
        """Reconnect to a specific server if connection is lost."""
        if server_name not in self.clients:
            logger.error(f"Server {server_name} not found in clients")
            return False

        server_info = self.clients[server_name]
        config = server_info["config"]

        try:
            # Disconnect existing connection
            try:
                await server_info["client"].disconnect()
            except Exception:
                pass

            # Create new client and reconnect
            if config["type"] == "http":
                client = MCPHttpClient()
                auth_conf = config.get("auth")
                if _is_oauth(auth_conf):
                    await client.connect(config["url"], auth_config=auth_conf)
                else:
                    await asyncio.wait_for(client.connect(config["url"], auth_config=auth_conf), timeout=30)
            elif config["type"] == "stdio":
                client = MCPStdioClient()
                # Original code had mixed usage of conf vs params; keep consistent with .init()
                await client.connect(config)
            else:
                logger.error(f"Unknown server type for reconnect: {config['type']}")
                return False

            # Update client reference
            self.clients[server_name]["client"] = client

            # Re-register tools
            await self._register_tools_from_server(server_name, client, config["type"])

            logger.info(f"Reconnected to {server_name}")
            return True

        except Exception as e:
            logger.error(f"Failed to reconnect to {server_name}: {e}", exc_info=True)
            return False

    def get_available_tools(self) -> List[str]:
        """Get list of all available tool names."""
        return [tool["name"] for tool in self.tools_registry]

    async def execute_tool(self, name: str, args: Dict[str, Any]) -> str:
        """Execute a registered tool by name and return its textual result."""
        tool_info = next((tool for tool in self.tools_registry if tool["name"] == name), None)
        if not tool_info:
            raise ValueError(f"Tool '{name}' not found")
        result = await tool_info["session"].call_tool(name, args)
        if hasattr(result, 'content'):
            if isinstance(result.content, list) and len(result.content) > 0:
                first_content = result.content[0]
                return first_content.text if hasattr(first_content, 'text') else str(first_content)
            return str(result.content)
        return str(result)

    async def startup_mcp(self):
        """Initialize MCP connections at startup"""
        try:
            servers_config = load_config("Agent/.config.json")
            await self.init(servers_config)
            logger.info("MCP startup completed successfully")
        except Exception as e:
            logger.error(f"MCP startup failed: {e}")
            raise

    def get_tools_json(self) -> List[Dict[str, Any]]:
        """Return JSON-serializable metadata for all registered tools.

        Filters out non-serializable objects like session references.

        Returns:
            List of dicts with keys: name, description, schema, server_id, transport
        """
        tools: List[Dict[str, Any]] = []
        for t in self.tools_registry:
            try:
                tools.append({
                    "name": t.get("name"),
                    "description": t.get("description"),
                    "schema": t.get("schema"),
                    "server_id": t.get("server_id"),
                    "transport": t.get("transport"),
                })
            except Exception:
                # Be resilient if any unexpected shape slips in
                continue
        return tools


def load_config(config_path: str = ".config.json") -> List[Dict[str, Any]]:
    """
    Load MCP server configuration from a JSON file.
<<<<<<< HEAD
    Supports environment variable substitution using ${VAR_NAME} syntax.
=======
>>>>>>> 424109bf

    Args:
        config_path: Path to the configuration file (default: ".config.json")

    Returns:
<<<<<<< HEAD
        List of server configurations with env vars substituted
=======
        List of server configurations
>>>>>>> 424109bf

    Raises:
        FileNotFoundError: If config file doesn't exist
        json.JSONDecodeError: If config file contains invalid JSON
    """
    try:
        file_path = Path(config_path)
        if not file_path.exists():
            raise FileNotFoundError(f"Configuration file not found: {config_path}")

<<<<<<< HEAD
        # Read and substitute environment variables
        config_text = file_path.read_text()

        # Replace ${VAR_NAME} with environment variable values
        def replace_env_var(match):
            var_name = match.group(1)
            value = os.getenv(var_name)
            if value is None:
                logger.warning(f"Environment variable {var_name} not found, using empty string")
                return ""
            return value

        config_text = re.sub(r'\$\{([^}]+)\}', replace_env_var, config_text)

        # Parse JSON
        config_data = json.loads(config_text)
=======
        config_data = json.loads(file_path.read_text())
>>>>>>> 424109bf
        logger.info(f"Loaded configuration for {len(config_data)} servers from {config_path}")
        return config_data

    except json.JSONDecodeError as e:
        logger.error(f"Invalid JSON in config file {config_path}: {e}")
        raise
    except Exception as e:
        logger.error(f"Error loading config from {config_path}: {e}")
        raise<|MERGE_RESOLUTION|>--- conflicted
+++ resolved
@@ -13,11 +13,6 @@
 import logging
 import asyncio
 from pathlib import Path
-<<<<<<< HEAD
-import os
-import re
-=======
->>>>>>> 424109bf
 
 logging.basicConfig(
     level=logging.INFO,
@@ -95,25 +90,10 @@
                     else:
                         # Non-interactive (bearer/api-key/etc.) can use a short timeout
                         try:
-<<<<<<< HEAD
-                            if auth_conf:
-                                # Has auth config - pass it
-                                await asyncio.wait_for(
-                                    client.connect(conf["url"], auth_config=auth_conf),
-                                    timeout=30
-                                )
-                            else:
-                                # No auth config (API key in URL) - connect without auth_config
-                                await asyncio.wait_for(
-                                    client.connect(conf["url"]),
-                                    timeout=30
-                                )
-=======
                             await asyncio.wait_for(
                                 client.connect(conf["url"], auth_config=auth_conf),
                                 timeout=30
                             )
->>>>>>> 424109bf
                         except (asyncio.TimeoutError, asyncio.CancelledError):
                             logger.error("Timeout connecting to HTTP server %s", server_name)
                             try:
@@ -271,7 +251,7 @@
                 return first_content.text if hasattr(first_content, 'text') else str(first_content)
             return str(result.content)
         return str(result)
-
+    
     async def startup_mcp(self):
         """Initialize MCP connections at startup"""
         try:
@@ -309,20 +289,12 @@
 def load_config(config_path: str = ".config.json") -> List[Dict[str, Any]]:
     """
     Load MCP server configuration from a JSON file.
-<<<<<<< HEAD
-    Supports environment variable substitution using ${VAR_NAME} syntax.
-=======
->>>>>>> 424109bf
 
     Args:
         config_path: Path to the configuration file (default: ".config.json")
 
     Returns:
-<<<<<<< HEAD
-        List of server configurations with env vars substituted
-=======
         List of server configurations
->>>>>>> 424109bf
 
     Raises:
         FileNotFoundError: If config file doesn't exist
@@ -333,26 +305,7 @@
         if not file_path.exists():
             raise FileNotFoundError(f"Configuration file not found: {config_path}")
 
-<<<<<<< HEAD
-        # Read and substitute environment variables
-        config_text = file_path.read_text()
-
-        # Replace ${VAR_NAME} with environment variable values
-        def replace_env_var(match):
-            var_name = match.group(1)
-            value = os.getenv(var_name)
-            if value is None:
-                logger.warning(f"Environment variable {var_name} not found, using empty string")
-                return ""
-            return value
-
-        config_text = re.sub(r'\$\{([^}]+)\}', replace_env_var, config_text)
-
-        # Parse JSON
-        config_data = json.loads(config_text)
-=======
         config_data = json.loads(file_path.read_text())
->>>>>>> 424109bf
         logger.info(f"Loaded configuration for {len(config_data)} servers from {config_path}")
         return config_data
 
